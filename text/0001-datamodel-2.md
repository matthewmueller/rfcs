# Datamodel 2 (Experimental Syntax)

This RFC attempts to improve the syntax laid out in
[current RFC on Data Model 2](https://github.com/prisma/rfcs/blob/datamodel/text/0000-datamodel.md#1-1),
spec out a few additional features and unify some concepts.

This RFC is a potential answer to an open question posed in the previous RFC:

> "If we were a little more radical with the syntax, could we create something
> much better?"

## Motivation

If we're changing the syntax to something new anyway, which others will
(skeptically) have to learn, then we might as well try to make it a beautiful
dialect for data modeling.

Getting this right will be extremely important. Whether you're introspecting or
starting from scratch, the datamodel is the first window into the Prisma world
▲. We want to make a good impression.

My goal here is to explore the space a bit further and hopefully reach consensus
on a syntax we can all get behind.

## Requirements

- Break from the existing GraphQL SDL syntax where it makes sense
- Clearly separate responsibilities into two categories: Core Prisma primitives
  and Connector specific primitives
- High-level relationships without ambiguities
- Easily parsable
  ([avoid symbol tables, ideally](https://golang.org/doc/faq#different_syntax))
- Abstraction over raw column names via field aliasing
- Can be rendered into JSON

## Nice to Have

- One configuration file for prisma (WIP)
- Strict Machine formatting (␀ bikeshedding)
- Multi-line support and optional single-line via commas

## Summary of adjustments from previous DM2 RFC

- Removed colon between name and type
- Moved model Attributes from the top of the model into the block
- Lowercase primitives, capitalized higher-level types
- Removed `ID` as a primitive type
- Merged prisma.yml configuration into the datamodel
- introduced `source` block for connectors
- Renamed `embedded` to `embed`
- Replaced `=` in favor of `default(...)`
- Added "embedded embeds"
- Added metadata support to any block
- Added top-level configuration support
- Added connector constraints
- Revised connector-specific types
- Added model embedding (fragments in GraphQL)
- Adjust many-to-many convention `BlogToWriter` to `BlogsWriters`
- Prefix embedded embeds with `embed`
- introduce `@as` for type specifications
- rename `bool` to `bool`

## Basic Example

This example illustrate many aspects of the proposed syntax:

```groovy
postgres_url = env("POSTGRES_URL")
mongo_url    = env("MONGO_URL")

// postgres datasource
source postgres {
  type    = "postgres"
  url     = postgres_url
  default = true
}

// mongo datasource
source mongo {
  type = "mongo"
  url  = mongo_url
}

// connect to our secondary Mongo DB
source mgo2 {
  type     = "mongo"
  host     = "localhost"
  port     = 27017
  database = "neato2"

  query = {
    sslMode = "disable"
  }
}

// type definition
type Numeric Decimal = "2.0" @postgres.Numeric(5, 2)

enum Color {
  Red  = "RED"
  Teal = "TEAL"
}

model User {
  meta = {
    // adjust name from "users" convention
    name = "people"
  }

  // model fields
  id             Int       @primary
  email          String    @unique  @postgres.Like(".%.com") @as(postgres.Citext)
  name           String?   @check(name > 2)
  role           Role
<<<<<<< HEAD
  profile        Profile?  @alias("my_profile")
  createdAt      Datetime  @default(now())
  updatedAt      Datetime  @onChange(now())
=======
  profile        Profile?               @alias("my_profile")
  createdAt      datetime 
                                        @alias("ok")
  updatedAt      datetime               @onChange(now())
>>>>>>> 1987e4d2

  weight         Numeric   @alias("my_weight")
  posts          Post[]


}
// composite indexes (last field optional)
@unique(email, name, "email_name_index")

enum Role {
  USER   enum  // unless explicit, defaults to "USER"
  ADMIN  enum  @default("A")
}

model Profile {
  meta = {
    from = mongo
    name = "people_profiles"
  }

  // model fields
  id       Int            @primary
  author   User(id)
  bio      String

  // nullable array items and nullable photos field
  photos   Photo?[]?
}

// named embed (reusable)
embed Photo {
  id   String    @as(mgo2.ObjectID)
  url  String

  // anonymous embed (optional)
  embed size {
    height  Int
    width   Int
  }?

  // anonymous embed
  embed alternatives {
    height  Int
    width   Int
  }[]
}

model Post {
  // intentionally messy 😅
  // multi-line support, separated with commas
  id  Int  @primary,
           @serial,
           // this is okay too...
           @default("some default") // default value

  title      String
  author     User(id)
  reviewer   User(id)
  published  bool      @default(false)

  createdAt  Datetime  @default(now())
  updatedAt  Datetime  @onChange(now())

  categories CategoriesPosts[]
}
@unique(title, author)

model MoviePost {
  // mixin Post's fields into MoviePost
  // Based on Go's struct embedding syntax
  Post

  stars   String
  review  String

  // duplicate title would replace the included model field
  title   String
}

// Comments in this datamodel have meaning. Look to godoc for inspiration:
// https://blog.golang.org/godoc-documenting-go-code

// Comments directly above a model are attached to the model
model Category {
  id     Int                @primary
  name   String
  posts  CategoriesPosts[]
}

// Many-to-Many naming based on Rails conventions
model CategoriesPosts {
  post      Post(id)
  category  Category(id)
}
@unique(post, category)
```

## Motivation for core/connector split

> TODO: connector or data source?

Prisma core provides a set of data modeling primitives that are supported by
most connectors.

Connectors enable Prisma to work with a specific datastore. This can be a
database, a file format or even a web service.

- The primary job of a connector is to translate highher level Prisma concepts
  to lower level operations on the storage engine.
- Secondary, connectors enable the Prisma user to take full advantage of the
  underlying storage engine by exposing performance tuning options and extra
  functionality that can not be accessed through the core Prisma primitives.

**Core Prisma primitives**

Prisma provides a set of core primitives:

- Primitive Types (string, int, float, bool)
- Type Definitions (model, embed, enum, type)
- Relations
- Generators
- Constraints
- ID / Primary Key

**Connector specific primitives**

Connectors can additionally provide primitives specific to their underlying
datastore

- Type Specification
- Custom Primitive Types
- Custom Complex Types
- Connector Specific Constraints
- Indexes
- Connector specific generators

The Prisma Datamodel provides primitives that describe the structure of your
databases. Core Primitives are so fundamental that they map to most database
types. Some primitives are there only to express some special feature in a
single database. We call them Connector specific primitives. The following
sections describe why each primitive is either core or connector specific.

### Types (String, Int, Float etc)

Prisma specifies a common set of primitive types. Connectors have some
flexibility in how they implement the type, but there are minimum requirements
that must be satisfied.

This makes it possible to use diferent connectors in different environments.

### Type Declarations (model, embed, enum, type)

`model` declares a top level type that can be referenced. `embed` declares a
complex structure that is embed in a top level type. `enum` declares a set of
possible values. `type` allows you to extend primitive types with additional
constraints or database-specific types.

Prisma includes these 4 type declarations. It is not possible for a connector to
introduce a new type declaration.

### Relations

The concept of relations is provided by Prisma core. Relations between models is
fundamental to databases and web services dealing with data. Much of Prismas
value proposition is around making working with data relations easier (nested
mutations, relational filters, sub-selection), so requiring connectors to adhere
to a specific style of relations is worth it.

### Generators

Prisma core provides a set of connector agnostic generators. Additionally,
connectors can provide generators that take advantage of database specific
capabilities such as Sequences in Postgres.

### Constraints

Constraints such as uniqueness or value ranges are a data modeling concern. As
such, they are provided by Prisma core. Most connectors implement all the core
constraints, making it easy to use different connectors in different
environments.

Constraints that are bound to the data record (for example `age > 18`) are
implemented in Prisma Core. Constraints that must access other records (for
example uniqueness) must be implemented by the connectors as they can take
advantage of lower level primitives such as indexes and database triggers.

### ID / Primary Key

Prisma's relations rely on a primary key to uniquely identify a single record.
Therefore, primary keys are considered a data modeling concern and provided by
Prisma core.

### Generators

Prisma has a number of built in generators that produce one of the built in
primitive types without knowledge of the underlying datastore. Examples include
`now()`, `cuid()` and any literal value such as `42`, `"answer"` or `[1, 2, 3]`

Connectors can provide additional generators that take advantage of low level
storage engine primitives such as `SEQUENCE` in a relational database.

### Type Specification

Connectors can provide extra hooks to configure how the underlying storage
engine treats generic Prisma types. For example, the MySQL connector enables you
to specify that a `string` field is stored in a `varchar(100)` column.

Storage engines vary wildly, so it is not possible to have a generic interface
for deciding low level configuration.

### Custom Primitive Types and Custom Complex Types

Connectors can introduce primitive or complex types. These types can be used the
same way as a type extensions or complex type (model, embed or enum) declared
directly in the datamodel file.

### Indexes

Indexes are storage engine specific and mostly relevant for performance
configuration. Therefore, index configuration is provided by connectors.

There are two exceptions where indexes intersect with data modeling:

- Most storage engines implement the _unique constraint_ as an index. Unique
  constraint is provided by Prisma core, and the connector can choose to create
  only a single index if both a index and unique constraint is present on a
  single field in the datamodel.
- The concept of a _primary key_ is provided by Prisma Core (`@primary`). Many
  storage engines implement the primary key using a special index (sometimes
  called clustered index or primary index) that organises the data on disk by
  that field, even if no index is specified separately. These connectors will
  allow you to configure the index used for the primary key separately using the
  connector specific index configuration.

## Configuration

Prisma's configuration and datamodel share the same language. The configuration
and datamodel can be in 1 file, spread across multiple files, or spread across
the network.

For syntax, we're a superset of
[Terraform's HCL2](https://github.com/hashicorp/hcl2), so the configuration
format of Terraform would apply here:

```groovy
input postgres_url {
  description = "postgres connection string"
  default     = "postgres://localhost:5432/db"
  type        = "string" // optional
}

input mongo_url {
  description = "mongo connection string"
  default     = env("MONGO_URL")
}

// datasource named "pg"
source pg {
  type  = "postgres"
  url   = postgres_url
}

source mongo {
  url     = mongo_url
}

generate javascript {
  output = "photon/js"
  target = "es3"
}

generate typescript {
  output = "photon/ts"
  target = "es5"
}

generate go {
  output = "photon/go"
}
```

### Splitting Configuration

When your datamodels get sufficiently large, you'll look to split up the
configuration. Prisma offers 3 ways to do this, depending on the use case.

#### Multiple .prisma files in the same directory get concatenated

```sh
/app
  /prisma
    config.prisma
    comment.prisma
    post.prisma
    user.prisma
```

This will also address many people's preference to separate configuration from
the datamodel.

#### Connecting .prisma files across the network

Terraform's [module](https://www.terraform.io/docs/configuration/modules.html)
concept maps pretty well to our use case.

```groovy
import User {
  from = "git::https://github.com/my/app.git?ref=master//user"
}

// in github.com/my/app private repo
model User {
  id          Int     @primary
  first_name  String
  last_name   String
}
@unique(first_name, last_name)
```

Terraform's module concept doesn't map well in 4 cases:

- `variable` it seems like a nice feature to support module scoping, but
  Terraform's configuration is fundamentally a directed-acyclic graph (DAG).
  They use variable and outputs to allow you to treat a remote DAG as a single
  node. We'll also have a DAG when it comes to the order in which tables are
  created and destroyed, but it's not clear to me whether we'd need to configure
  these schemas from the outside.
- `output` is an important concept for terraform modules as it allows you to
  treat very complex graph dependencies as a single node. This seems less
  important for Prisma's use case.
- I don't know how terraform handles non-resources inside modules. In practice
  this doesn't come up much because people know what they're doing, but I need
  to double-check. I think the appropriate answer is to only allow a subset of
  type definitions inside a module (e.g. model)

For the `from` parameter, we should definitely copy how terraform does it.
They've created a
[feature-rich fetching library](https://github.com/hashicorp/go-getter) that can
download dependencies from variety of protocols (local and remote).

**TODO** Finish thinking through what parts of Prisma's use cases should be
inspired by infrastructure as code (terraform / cloudformation / etc.) and what
makes our use cases fundamentally different.

#### Extending Models

Datamodel 2 also offers a way to break up large models.

```groovy
model Human {
  id     Int     @primary
  name   String
  height int
}

model Employee {
  Human
  employer  String
  height    Float
}
```

In this case Employee extends Human and would result in this:

```groovy
model Employee {
  id        Int     @primary
  name      String
  employer  String
  height    Float
}
```

#### Multiple directories for different Prisma environments

Finally, when your environments are wildly different, the datamodel supports
different Prisma environments in different directories:

```sh
/app
  /prisma
    /development
      config.prisma
      comment.prisma
      post.prisma
      user.prisma
    /staging
      config.prisma
      comment.prisma
      post.prisma
      user.prisma
    /production
      config.prisma
      comment.prisma
      post.prisma
      user.prisma
```

It's important to know that this should used as an escape hatch.
[Twelve-Factor App](https://12factor.net/config?S_TACT=105AGX28) encourages you
to manage environment differences inside environment variables.

## Types

### Primitive Types

The Primitive types are based on a combination of Protocol Buffers and Go's Type
system.

Not everything in core is perfectly backed by the database, but I think
exceptions can be made where it's still a valuable concept.

I'd like to propose we test against a basic JSON storage file to iterate on our
assumptions. Particularly around non-prisma clients writing invalid data to the
JSON file (e.g. writing a negative value to a uint field), and how we can do
comparisions in the cases where the database doesn't back it (e.g.
`amount > 10`, when amount is a byte array).

| Type    | Description               | Postgres         | MySQL             |
| ------- | ------------------------- | ---------------- | ----------------- |
| String  | Var-length UTF-8 or ASCII | text             | TEXT              |
| Boolean | 8 bit true or false       | boolean          | BOOLEAN           |
| Int     | DB-dependent integer      | integer          | INT               |
| Int8    | 8 bit signed integer      | "char" [2]       | TINYINT           |
| Int16   | 16 bit signed integer     | smallint         | SMALLINT          |
| Int32   | 32 bit signed integer     | integer          | INT               |
| Int64   | 64 bit signed integer     | bigint           | BIGINT            |
| Float   | DB-dependent float        | real             | FLOAT             |
| Float32 | 32 bit signed integer     | real             | FLOAT             |
| Float64 | 64 bit signed integer     | double precision | DOUBLE            |
| Uint    | DB-dependent uint         | integer [1]      | UNSIGNED INT      |
| Uint8   | 8 bit unsigned integer    | _"char" [3]_     | UNSIGNED TINYINT  |
| Uint16  | 16 bit unsigned integer   | smallint [1]     | UNSIGNED SMALLINT |
| Uint32  | 32 bit unsigned integer   | integer [1]      | UNSIGNED INT      |
| Uint64  | 64 bit unsigned integer   | bytea _N/A_      | UNSIGNED BIGINT   |
| Byte    | Should be alias for Uint8 | _"char" [3]_     | BINARY [4]        |
| Byte[]  | Var-length byte-array     | bytea            | VARBINARY         |

**DB-dependent Types:**

- "I'm not a performance sensitive app and I don't care exactly how you store it
  for me under the hood"

**Interesting Realization:** All data types (in all languages) are simply a
[message format](https://1.bp.blogspot.com/-9Y7XFhNO0RU/Uwb1CF5vPqI/AAAAAAAAAs8/3q412EraA-g/s1600/TCP-Header.bmp)
of how the bits are arranged. Concretely, this means that a Byte is the same as
an Uint8, since there is no format for a Uint8, it's just 8 bits. What this may
mean is that we can _polyfill_ unsupported features by interacting them at a
lower-level (`bytea`, `BINARY`, `BLOB`). For data sources that don't have
low-level primitives, we may by able to cast between types.

- [1] Postgres doesn't natively support uints, but there are
  [a few workarounds](https://stackoverflow.com/questions/20810134/why-unsigned-integer-is-not-available-in-postgresql).
  These workarounds will be imperfect around the edges of `Uint.MAX`.
- [2] Internal postgres type
- [3] Can be stored but not a perfect fit. As 1-byte, we'd do this:
  https://stackoverflow.com/a/49353367/145435. If a non-prisma client inserts a
  negative value, prisma would break or return a garbage value.
- [4] UNSIGNED TINYINT and BINARY seem equalivent in that they're both 1-byte (8
  bits). I think they differ in what types are accepted and how it's returned,
  but I need to research this more. UNSIGNED TINYINT isn't a SQL standard, but
  is implemented in MYSQL

| Type    | SQLite       | Mongo      | _JSON [9]_ |
| ------- | ------------ | ---------- | ---------- |
| String  | TEXT         | string     | string     |
| Boolean | INTEGER[5]   | bool       | boolean    |
| Int     | INTEGER[5]   | int32[6]   | number     |
| Int8    | INTEGER[5]   | int32[6]   | number     |
| Int16   | INTEGER[5]   | int32[6]   | number     |
| Int32   | INTEGER[5]   | int32      | number     |
| Int64   | INTEGER[5]   | int64      | number     |
| Float   | REAL         | double     | number     |
| Float32 | REAL[6]      | double[6]  | number     |
| Float64 | REAL         | double     | number     |
| Uint    | _INTEGER[7]_ | uint64     | number     |
| Uint8   | _INTEGER[7]_ | uint64[6]  | number     |
| Uint16  | _INTEGER[7]_ | uint64[6]  | number     |
| Uint32  | _INTEGER[7]_ | uint64[6]  | number     |
| Uint64  | _N/A_        | uint64     | number     |
| Byte    | _BLOB[8]_    | binData[6] | string[10] |
| Byte[]  | BLOB         | binData    | string[10] |

> https://www.sqlite.org/draft/datatype3.html

> Mongo:
>
> http://bsonspec.org/spec.html &
> https://docs.mongodb.com/manual/reference/bson-types/

- [5] INTEGER is a signed integer stored in 1, 2, 3, 4, 6, or 8 bytes depending
  on the magnitude of the value. We don't have a proper core type for 3-byte or
  6-byte values, but we can upcast to 4-byte and 8-byte.
- [6] We're overfitting here. There isn't a 32-bit float, there is only a
  64-bit. This should work fine since we're not losing any information by going
  from 32-bit to 64-bit.
- [7] Can be stored but not a perfect fit. If all the clients are Prisma, it's
  fine. If a non-prisma client inserts a negative value, Prisma would break or
  return a garbage value.
- [8] Can be stored but not a perfect fit. If all the clients are Prisma, it's
  fine. If a non-prisma client inserts more than 1 byte, the database would
  allow it. In this case, I propose we return the first byte from the result.
- [9] JSON as a storage file. I think this might be a good testbed for testing
  our assumptions about where things would break.
- [10] Could be stored either as base64 encoded string or sequence of hex values
  `\x00\x01`...

> TODO: FINISH ME

**Exotic Databases**

| Type    | MariaDB | Elastic |     | GSheets |
| ------- | ------- | ------- | --- | ------- |
| String  |         |         |     |         |
| Boolean |         |         |     |         |
| Int     |         |         |     |         |
| Int8    |         |         |     |         |
| Int16   |         |         |     |         |
| Int32   |         |         |     |         |
| Int64   |         |         |     |         |
| Float   |         |         |     |         |
| Uint    |         |         |     |         |
| Uint8   |         |         |     |         |
| Uint16  |         |         |     |         |
| Uint32  |         |         |     |         |
| Uint64  |         |         |     |         |
| Byte    |         |         |     |         |
| Byte[]  |         |         |     |         |

**Clients**

| Type    | JS  | TS  | Python | Go  | Java |
| ------- | --- | --- | ------ | --- | ---- |
| String  |     |     |        |     |      |
| Boolean |     |     |        |     |      |
| Int     |     |     |        |     |      |
| Int8    |     |     |        |     |      |
| Int16   |     |     |        |     |      |
| Int32   |     |     |        |     |      |
| Int64   |     |     |        |     |      |
| Float   |     |     |        |     |      |
| Uint    |     |     |        |     |      |
| Uint8   |     |     |        |     |      |
| Uint16  |     |     |        |     |      |
| Uint32  |     |     |        |     |      |
| Uint64  |     |     |        |     |      |
| Byte    |     |     |        |     |      |
| Byte[]  |     |     |        |     |      |

We will use the default implementation of `Int` wherever possible.

| GraphQL | MySQL                                | Elastic Search | MongoDB       | PostgreS                      |
| :------ | ------------------------------------ | -------------- | ------------- | ----------------------------- |
| Int     | SMALLINT, MEDIUMINT, **INT**, BIGINT | integer        | **int**, long | smallint, **integer**, bigint |

#### Float

Our `float` primitive type is implemented as
`NUMERIC(precision = 65, scale = 30)`
([doc](https://github.com/prisma/prisma/issues/2934#issuecomment-451545681)).
There is no way to actually get a float.

We will change float to use the largest available floating point primitive type:

| GraphQL | MySQL             | Elastic Search                              | MongoDB    | PostgreS           |
| :------ | ----------------- | ------------------------------------------- | ---------- | ------------------ |
| Float   | FLOAT, **DOUBLE** | float, **double**, half_float, scaled_float | **Double** | float4, **float8** |

Most storage engines will provide a double/float8. It is possible to use type
specification to change to float/float4.

#### Decimal

The decimal type should map to a predefined configuration of the exact precision
type. We have used `NUMERIC(precision = 65, scale = 30)` since the beginning of
Graphcool and has never received a complaint, so we will use that as the default
on SQL storage engines. It is possible to use type specification to change this.

Elastic seems uninterested in supporting Decimal (BigDecimal):
https://github.com/elastic/elasticsearch/issues/17006

Mongo supports decimal (128-bit decimal floating point, not configurable)

> TODO: should we leave this to type specifications?

#### String

Prisma has only one `String` type that maps to the largest available text
representation supported by the storage engine. We make no effort to unify size
constraints across connectors.

Type specification can be used to specify a smaller storage type for
performance. On SQL it is common to use `varchar(128)`.

#### Binary

> DRAFT

> Task:
>
> Valid oprations and filters need to be specified

| GraphQL | MySQL                   | Elastic Search | MongoDB | PostgreS |
| :------ | ----------------------- | -------------- | ------- | -------- |
| Binary  | Binary, VarBinary, Blob | Binary         | binData | bytea    |

In practice, a binary type is a string type without collation.

#### JSON

> DRAFT

> Note: SQL connectors will implement Embedded types using JSON columns.
> Embedded types are different from JSON fields in that they have a schema that
> is enforced by Prisma on write

JSON is treated as a schema-less JSON value. Prisma validates that inserted
values are well-formed JSON.

> TASK:
>
> We should support generic JSON manipulation, ideally similar to the Mongo API.
> It should work the same across all connectors. We should support indexing
> Consider how explicit null vs not even in the document is handled

| GraphQL | MySQL | Elastic Search | MongoDB | PostgreS |
| :------ | ----- | -------------- | ------- | -------- |
| JSON    | JSON  | Object         | Object  | JSON     |

#### Datetime Types

Prisma date and time types are always following ISO 8601. DateTimes are always
stored with timezones.

Prisma support the 3 DateTime types: `DateTime`, `Date`, `Time`

| Prisma              | MySQL     | Elastic | Mongo | Postgres  |
| ------------------- | --------- | ------- | ----- | --------- |
| DateTime            | TIMESTAMP | -       | Date  | TIMESTAMP |
| Date                | DATE      | -       | -     | DATE      |
| Time                | TIME      | -       | -     | TIME      |
| Interval (from-to)  | -         | -       | -     | -         |
| Duration (timespan) | -         | -       | -     | INTERVAL  |

Elastic does not support `DataTime`. Instead DateTime is stored as a long number
representing milliseconds-since-the-epoch. DateTimes are returned by Elastic as
rendered strings. Prisma will convert them to be consistent with other
connectors.

Mongo and Elastic does not natively support `Date`. Prisma will simply map to
DateTime and set the time component to 0.

Mongo and Elastic does not support `Time`. Prisma will simply map to Int and
store a millisecond offset from midnight.

> Note: While Interval and Duration might be useful, Prisma does not specify
> these and individual connectors are free to implement this as needed

#### Spatial Types

> DRAFT

Sptial data types only make sense if they are augmented with proper operations,
like intersection tests or area calculation. PostGIS has some
[nice documentation](https://postgis.net/docs/manual-2.5/using_postgis_dbmanagement.html#PostGIS_GeographyVSGeometry)
which can serve as a starting point.

For spatial types, two conventions are meaningful:

- Geographic coordinates (lat, lon)
- Geometric coordinates (x, y)

| Prisma  | MySQL      | Elastic Search      | MongoDB    | PostgreS   |
| :------ | ---------- | ------------------- | ---------- | ---------- |
| Point   | POINT      | geo_shape/geo_point | Point      | POINT      |
| Line    | LINESTRING | geo_shape           | LineString | LINESTRING |
| Polygon | POLYGON    | geo_shape           | Polygon    | POLYGON    |

> Task:
>
> Decide what spatial primitive types Prisma should support
>
> Valid operations and filters need to be specified
>
> Can we leave this to type specifications? What's the underlying value here,
> float[]?

### Enums

declaring and using an enum:

```groovy
model Primitives {
  enum SomeEnum
}

enum SomeEnum {
  SomeEnumValue       Int
  SomeOtherEnumValue  Int
}
```

The following table specifies how connectors will implement enums. Note that
Prisma 1.x implements enums as a string, even when a dedicated ENUM type is
available.

| Prisma | MySQL | Elastic Search | MongoDB | PostgreS |
| :----- | ----- | -------------- | ------- | -------- |
| Enum   | ENUM  | text           | String  | ENUM     |

#### Ordered Enum values

Connectors for databases without native support for enums will store enums as
strings containing the name of the enum value. In the future we could add a
feature to specify an int representing the enum value similar to how protobuf
specifies the order of fields. This minimises space use and simplifies renaming
of values. This new feature will be backwards compatible:

```groovy
enum SomeEnum {
  SomeEnumValue      Int @default(1)
  SomeOtherEnumValue Int @default(2)
}
```

### Relations

There are three kinds of relations: `1-1`, `1-m` and `m-n`. In relational
databases `1-1` and `1-m` is modeled the same way, and there is no built-in
support for `m-n` relations.

Prisma core provides explicit support for all 3 relation types and connectors
must ensure that their guarantees are upheld:

- `1-1` The return value on both sides is a nullable single value. Prisma
  prevents accidentally storing multiple records in the relation. This is an
  improvement over the standard implementation in relational databases that
  model 1-1 and 1-m relations the same, relying on application code to uphold
  this constraint.
- `1-m` The return value on one side is a nullable single value, on the other
  side a list that might be empty.
- `m-n` The return value on both sides is a list that might be empty. This is an
  improvement over the standard implementation in relational databases that
  require the application developer to deal with implementation details such as
  an intermediate table / join table. In Prisma, each connector will implement
  this concept in the way that is most efficient on the given storage engine and
  expose an API that hides the implementation details.

#### 1-1 (one-to-one)

```groovy
model User {
  id        Int           @primary
  customer  Customer(id)?
  name      String
}

model Customer {
  id       Int     @primary
  user     User?
  address  String
}
```

The relationship can be made on either side, but the `(id)` indicates where the
data is stored. You can think of this as a pointer to the Customer id field.
`customer_id` will be the same data type as `Customer.id`, in this case `int`.

Under the hood, the data looks like this:

| **User** |             |        |
| -------- | ----------- | ------ |
| id       | customer_id | name   |
| int      | int or null | string |

| **Customer** |         |
| ------------ | ------- |
| id           | address |
| int          | string  |

- `(id)` is required here because we need to know where to store the id

##### Rules for Nullability

- When `Customer(id)?` is nullable, the back-relation `User?`, must also be
  nullable.

##### Rules for Back-Relations

The forward relation is: `customer Customer(id)?` The back-relation is:
`user User?`

The back-relation is _always_ optional. This is a valid datamodel:

```groovy
model User {
  id        Int           @primary
  customer  Customer(id)?
  name      String
}

model Customer {
  id       Int     @primary
  address  String
}
```

When there's no back-relation specified, we choose it for you. The rule is as
follows:

- Camel case the pointed from model

> TODO: wrte out how this affects generators

#### 1-M (one-to-many)

A writer can have multiple blogs

```groovy
model Writer {
  id      Int        @primary
  blogs   Blog[]
}

model Blog {
  id      Int        @primary
  author  Writer(id)
}
```

- `author Writer(id)` points to the `id int` on `Writer` model, establishing the
  has-many relationship.
- We can make `(id)` optional here as it can default to the primary key
- `blogs Blog[]` names the back-relation, but is entirely optional

Connectors for relational databases will implement this as two tables with a
single relation column, exactly like the 1-1 relation:

| **Writer** |
| ---------- |
| id         |
| int        |

| **Blog** |           |
| -------- | --------- |
| id       | author_id |
| int      | int       |

##### Implicit (optional) relation field

It is possible to specify only one relation field:

```groovy
model Writer {
  id      Int        @primary
  blogs   Blog[]
}

model Blog {
  id      Int        @primary
}
```

This will be interpreted as if there was an implicit optional single item
relation field on `Blog` named after the `Writer` model:

```groovy
model Writer {
  id      Int        @primary
  blogs   Blog[]
}

model Blog {
  id         Int         @primary
  writer_id  Writer(id)?
}
```

| **Writer** |
| ---------- |
| id         |
| int        |

| **Blog** |           |
| -------- | --------- |
| id       | writer_id |
| int      | int       |

In this case `blogs` is either an empty list or a non-empty list. There is no
distinction between an optional and required many field.

If `Blog[]?` is provided, we should warn the user that the `?` has no affect.

Doing it the other way would not work as it would result in a 1-1 relation.

#### M-N (Implicit Many-to-Many)

Blogs can have multiple writers and a writer can write many blogs. Prisma
supports implicit join tables as a great for getting started.

```groovy
model Blog {
  id       Int       @primary
  authors  Writer[]
}

model Writer {
  id      Int      @primary
  blogs   Blog[]
}
```

Connectors for relational databases will implement this as two data tables and a
single join table. For data sources that support composite uniques, we'll use
`unique(blog_id, writer_id)` to ensure that there can't be more than one unique
association.

| **Blog** |
| -------- |
| id       |

| **Writer** |
| ---------- |
| id         |

| **\_BlogsWriters** |           |
| ------------------ | --------- |
| blog_id            | writer_id |

Many-to-Many's are always awkward to name. We'll follow
[ActiveRecord's conventions](https://guides.rubyonrails.org/association_basics.html#the-has-and-belongs-to-many-association)
until you decide to provide an explicit Join Table:

**Required relations**

Many-to-Many relations makes no distinction between required or optional

**One-sided Implicit relation field**

This would make the relationship a One-to-Many.

> TODO: Is there a technical reason for the underscore? Is it just to avoid name
> clashes?

#### M-N (Explicit Join Table)

As you get farther along, you may will likely want to attach metadata to the
association. To enable these workflows, Prisma supports a seamless upgrade to
Explicit Join Tables.

```groovy
model Blog {
  id       Int        @primary
  authors  Writer[]
}

model Writer {
  id      Int      @primary
  blogs   Blog[]
}

// many to many
model BlogsWriters {
  blog      Blog(id)
  author    Writer(id)
  is_owner  bool
}
// enforce a composite unique
@unique(author, blog)
```

| **Blog** |
| -------- |
| id       |

| **Writer** |
| ---------- |
| id         |

| **BlogsWriters** |           |
| ---------------- | --------- |
| blog_id          | author_id |
| int              | int       |

> TODO: This will be a very common path will be to start with an implicit
> many-to-many and eventually transition to an explicit join table. We'll need
> to make this flow as smooth as possible. I'm worried people will forget subtle
> things like the unique(blog, author)

#### Exotic Relations

##### Self-Referential Models

```groovy
// (id) could probably be implied here
model Employee {
  id         Int          @primary
  reportsTo  Employee(id)
}
```

##### Multiple References

Models can have multiple references to the same model. Based on
[this example](https://github.com/prisma/prisma/blob/50ba03f7248b59cb1dd3b1911b415de79b851cc4/cli/packages/prisma-db-introspection/src/__tests__/postgres/blackbox/withExistingSchema/ambiguousBackRelation.ts).

Given the following SQL:

```sql
create table users (
  id serial not null primary key
);

create table questions (
  id serial not null primary key,
  asker_id integer not null references users(id),
  answerer_id integer references users(id)
);
```

Our model would look like this:

```groovy
model User {
  id        Int         @primary
  asked     Question[]
  answered  Question[]
}

model Question {
  id        Int       @primary
  asker     User(id)
  answerer  User(id)
}
```

##### Referencing composite indexes

You can have relationships to composite indexes. Example in SQL:

```sql
create table documents (
  project_id string not null default '',
  revision int not null DEFAULT '1',
  primary key(project_id, revision)
);

create table blocks (
  id serial not null primary key,
  document_id integer not null references documents(project_id, revision)
);
```

Our model would look like this:

```groovy
model Document {
  projectID  String  @default('')
  revision   Int     @default(1)
  blocks     Block[]
}
@primary(projectID, revision)

model Block {
  id        Int                            @primary
  document  Document(projectID, revision)
}
```

### Embedded Types

Embeds are supported natively by Prisma. There are 2 types of embeds: named
embeds (just called embeds) and inline embeds.

Unlike relations, embeds "come with the model". How the data is actually stored
(co-located or not) is not a concern of the data model. The data sources are
responsible for fetching and stitching the data together.

```groovy
model User {
  id        String
  customer  StripeCustomer?
}

embed StripeCustomer {
  id     String
  cards  Source[]
}

enum Card {
  Visa,
  Mastercard
}

embed Sources {
  type Card
}
```

#### Inline Embeds

When you know you don't need to reuse an embed, inline embeds are handy. Inlines
can be nested as deep as you want. Please don't go too deep though.

```groovy
model User {
  id        String
  customer  {
    id     String
    cards  {
      type Card
    }[]
  }?
}

enum Card {
  Visa,
  Mastercard
}
```

##### Note on formatting

Inline embeds are treated as their own block and will break up the formatting
above and below

```groovy
model User {
  id    String
  name  String
  customer  {
    id         String
    full_name  String
    cards  {
      type  Card
    }[]
  }?
  age   Int
  email String
}

enum Card {
  Visa,
  Mastercard
}
```

### Optional fields

All primitive `types`, `enums`, `relations`, `lists` and `embeds` natively
support optional fields. By default, fields are required, but if you want to
make them optional, you add a `?` at the end.

```groovy
model User {
  names    String[]?
  ages     Int?
  heights  Float?
  card     Card?
}

enum Card {
  Visa,
  Mastercard
}
```

The default output for a nullable field is null.

### Lists

All primitive `types`, `enums`, `relations` and `embeds` natively support lists.
Lists are denoted with `[]` at the end of the type.

```groovy
model User {
  names    String[]
  ages     Int[]
  heights  Float[]
}
```

Lists can also be optional and will give the list a 3rd state, null:

```
Blog[]: empty list or non-empty list of blogs (default: [])
Blog[]?: empty list, non-empty list of blogs or null (default: null)
```

The default output for a required list is an empty list. The default output for
a nullable list is null.

### Custom Type Definitions

There are two distinct uses for custom primitive types. Users of Prisma can
create a custom type to encapsulate constraints or other configuration in a
reusable type. Implementers of connectors can declare primitive types that work
only in the context of that connector.

#### User-defined

If you have a certain field configuration that is used in multiple places, it
can be convenient to create a custom type instead of repeating the
configuration. This also ensures that all uses are in sync.

```groovy
type Email String @check.regexp(".*.com")

// Without custom type
model User {
  email  String  @check.regexp(".*.com")
}

// With custom type
model User {
  email  Email
}

// With additional field config
model User {
  email  Email  @as(postgres.varchar(250))
}
```

> A user-defined primitive type is a collection of field configurations that can
> be extended at place of use.

#### Connector-defined

When implementing a connector it might be necessary to augment Prisma with types
that are not already part of the built-in primitive types. For example, a legacy
database might have a special string type that support emoji, but does not
support indexing. The connector could introduce a new primitive type to expose
this type:

```groovy
type EmojiString String
```

Prisma users can then use it in their datamodel like this:

```groovy
model User {
  displayName EmojiString
}
```

Connector implementors can rely on Prisma for certain validations if they don't
need custom error messages. Any extra field configuration will work exactly the
same as if the Prisma user added it in their datamodel. In this example, if a
EmojiString is longer than 1000 characters, Prisma will reject it with a
standard error message without calling the connector:

```groovy
type EmojiString String @check.lengthLessThan(1000)
```

> TODO: try and map out check constraints, it's really weird in this case.

> TODO: this feels like it could be combined with type specification.

#### Connector-defined complex types

A conenctor might also want to introduce a complex type. For example a custom
connector for a legacy SOAP API could introduce a complex type that is
transparently mapped to a bitmap:

```groovy
embed UserSettingBitmap {
	sendEmail   bool
	showVideos  bool
}
```

> TODO: This needs to be mapped out in much greater detail

## Attributes

There are 2 types of attributes: model attributes & field attributes.

### Model Attributes

Model attributes apply to the whole model and appear at the end of the model.

```groovy
model User {
  to = "users"

  id          Int     @primary
  first_name  String
  last_name   String
  salary      Int
  bonus       Int
}
@to("users")
@check(salary > bonus)
@postgres.unique(first_name, last_name)
```

> TODO: I don't have a good mental model of the difference between block
> configuration & block attributes. They feel like the same thing to me. Should
> we consolidate?

Prisma core supports the following model attributes:

- `@check`: Check creates a constraint across the model

Some examples from postgres (not feature complete):

- `@postgres.unique(fields...)`: Unique composites
- `@postgres.primary(fields...)`: Primary key composites
- `@postgres.gin(path)`: Support "data source"-specific indexes

### Field Attributes

Field attributes apply to a given field. Prisma core supports the following
field attributes:

- `@primary`: Defines the primary key
- `@as`: Defines a type specification
- `@alias`: Defines a type alias to be picked up by the generators
- `@check`: Check creates a single field constraint
- `@default`: Specifies a default value if null is provided

### Type specifications

Prisma's primitive types are implemented by all connectors. As such, they are
often too coarce to express the full power of a connectors type system. It is
possible to specify the exact type of a storage engine using type specification.

A type specification is always scoped to a specific connector. If the datamodel
is used with any other connector, it is ignored. It is possible to provide type
specification for multiple different connectors in a single datamodel.

```groovy
source pg {
  type = "postgres"
  url  = "postgres://localhost:5432/db"
}

model User {
  id           String   @as(pg.char(100))
  age          Int      @as(pg.smallInt)
  name         String   @as(pg.varchar(128))
  height       Float    @as(pg.float4)
  cashBalance  Decimal  @as(pg.numeric(30, 60))
  props        Json     @as(pg.mediumText)
}
```

Type specifications for multiple data sources:

```groovy
source pg {
  type: "postgres"
   url: "postgres://localhost:5432/db"
}

source ms {
  type = "mysql" // could be inferred from the protocol
   url = "mysql://localhost:3306/db"
}

model User {
  age Int @as(pg.smallint) @as(ms.smallint)
}
```

> TODO: where does User persist in this case?

### Literals

Datamodel 2 supports the same literal values as HCL2.

| Primitive type | Literal generator |
| -------------- | ----------------- |
| int            | 1                 |
| float          | 1.1               |
| Decimal        | 1.1               |
| String         | "some text"       |
| bool           | true              |
| datetime       | "2018"            |
| enum           | SomeEnum          |
| json           | '{"a":3}'         |

> TODO:
>
> - spec out literals for remaining primitive types such as binary and spatial
> - Should we use colons instead of equals for better consistency with the JSON
>   primitive type?

### Functions

Datamodel 2 also supports functions as inputs.

#### Core

Prisma core provides a set of function expressions.

- `uuid()` - generates a fresh UUID
- `cuid()` - generates a fresh cuid
- `random(min, max)` - generates a random int in the specified range
- `now()` - current time

Default values using a dynamic generator can be specified as follows:

```groovy
model User {
  age        Int       @default(random(1,5))
  height     Float     @default(random(1,5))
  createdAt  Datetime  @default(now())
}
```

#### Connectors

Connectors can provide additional functions that rely on specific database
primitives to work. For example, MySQL and Postgres connectors could provide the
`autoIncrement` generator that uses the underlying `AUTO_INCREMENT` and `SERIAL`
column modifiers respectively:

```groovy
model User {
  id  Int  @as(pg.serial(100, 10))
           @as(ms.autoIncrement(100, 10))
           @as(maria.sequence(100, 10))
}
```

## Indexes

### Unique index on a field

This is the most common index. Adding a `@unique` attribute on a field will
create an index on that field

```groovy
model Employee {
  id      Int     @primary
  name    String  @unique
  height  Int
  height  Float
}
```

## Composite indexes

Use model attributes to represent indexes across fields:

```groovy
model Employee {
  id          Int     @primary
  first_name  String
  email       String

}
@unique(first_name, email)
```

## Indexes for expressions

You can also create indexes for common expressions:

**Field Indexes**

```groovy
model Employee {
  id          Int     @primary
  first_name  String
  last_name   String
  email       String
}
@postgres.index(lower(first_name))
@postgres.index(first_name + " " + last_name)
```

## Machine Formatting

Following the lead of [gofmt](https://golang.org/cmd/gofmt/) and
[prettier](https://github.com/prettier/prettier). Our syntax ships with one way
to format `.prisma` files.

Like gofmt and unlike prettier, we offer no options for configurability here.
There is one way to format a prisma file. The goal of this is to end pointless
bikeshedding. There's a saying in the Go community that, "Gofmt's style is
nobody's favorite, but gofmt is everybody's favorite."

Here's an example of gofmt in action when I press save in VSCode:

![gofmt](https://cldup.com/ooQHBLtQtL.gif)

For our syntax, it would be nice to arrange the document into 3 columns:

```groovy
model User {
  id:             Int     @primary @postgres.@serial
  name:           String
  profile: {
    avatarUrl:    String?
    displayName:  String?
  }
  posts:          Post[]
}

model Post {
  id:             Int     @primary @postgres.@serial
  title:          String
  body:           String
}
```

It can produce some really bad pathological cases where a single long line
introduces extraneous whitespace on thousands of lines in a large file.

### Checks (Constraints)

> DRAFT

Checks restrict updating data when the update would violate a certain condition.
Checks can be defined with multiple scopes:

|                        | Single Field | Multi Field |
| ---------------------- | ------------ | ----------- |
| Only Updated Values    | x            | x           |
| All Values in Row      | x            | x           |
| All Values in Table    | x            | x           |
| All Values in Database | x            | x           |

#### Single field checks

The following is an excellent reading on
[single field checks](https://github.com/prisma/prisma/issues/728). Countless
extensions, or even using a simple expression language is thinkable.

Example:

```groovy
model Employee {
  salary     Int
  bonus      Int
  firstName  String
  lastName   String
  email      String @check.regexp("(^[a-zA-Z0-9_.+-]+@[a-zA-Z0-9-]+\.[a-zA-Z0-9-.]+$)")
}
```

#### Multi-field checks

For declaring multi-field checks, a similar structure as with indexes (on type
level) could be used.

Example:

```groovy
model Employee {
    salary      Int
    bonus       Int
    firstName   String
    lastName    String
  	email       String
}
@check(salary < bonus) // Custom check
```

#### checks that respect other values

**Caution**: checks that respect other values in tables or the database are
generally not supported natively by all databases.

Example:

```groovy
model Employee {
    salary      Int     @check(salary < AVG(salary) * 1.5) // Cap salary
    bonus       Int
    firstName   String
    lastName    String
  	email       String
}
```

> Task:
>
> Map out what it would look like to have reusable named constraints. Maybe
> custom scalars?

### Template Expressions

> DRAFT

Prisma could support expressions in generators:

```groovy
model User {
  name             String
  age              Int
  someRandomField  String  @default(fmt("%s is %s years old", this.name, this.age))
  ageInDays        Int     @default(this.age * 365)
}
```

> Based on: https://www.postgresql.org/docs/9.1/indexes-expressional.html

### Cascading Deletes

> DRAFT

> TODO: are cascading deletes a connector concern or something in core? For
> example, does Mongo support these?

With Cascading Deletes you can ensure that related data is automatically cleaned
up when a record is deleted. In general, when there is a parent-child
relationship, Cascading Deletes can be used to automatically delete the child.

There are 3 options:

- `CASCADE`: Delete all child records
- `RESTRICT`: Prevent deleting a parent record when there are child records
- `SET_NULL` (default): Break the relation, but leave child records alone

**1-1**

Cascading can be enabled on either side, but not both:

```groovy
model Blog {
  id     Int @primary
  author Writer @onDelete(CASCADE)
}

model Writer {
  id   Int @primary
  blog Blog?
}
```

```groovy
model Blog {
  id     Int @primary
  author Writer
}

model Writer {
  id   Int @primary
  blog Blog? @onDelete(CASCADE)
}
```

This would return an error:

```groovy
model Blog {
  id Int @primary
  author Writer @onDelete: CASCADE
}

model Writer {
  id   Int @primary
  blog Blog? @onDelete: CASCADE
}
```

**1-m**

Cascading can be enabled on the parent side only:

```groovy
model Blog {
  id     Int @primary
  author Writer
}

model Writer {
  id   Int @primary
  blog Blog? @onDelete(CASCADE)
}
```

This would return an error:

```groovy
model Blog {
  id     Int @primary
  author Writer @onDelete(CASCADE)
}

model Writer {
  id   Int @primary
  blog Blog?
}
```

**m-n**

In a `m-n` relation there is no natural parent-child relationship. Therefore,
cascading deletes are not supported.

> TODO: I could see a potential use case for this, where if you delete the join
> table, the entire relationship goes away.

### Edge Relation

> DRAFT

> Note: The Edge Relation part of the spec is additive and will not be part of
> the initial release of Prisma 2 Note: This is only a draft.

The edge relation concept comes from property graphs, implemented in systems
such as Neo4j and ArangoDB. An edge connects two nodes in the graph and can have
extra properties. The Edge Relation extends the Prisma API to handle this
concept without the use of a full model to represent the edge.

**Implementation in wire protocol**

```graphql
// Inserting relation data

mutation createWriter(data: {
  id: "a"
  blogs: { create: { id: "b" } relationData: { becameWriterOn: "${now()}" }}
})

// Reading relation data

writers {
  blogsConnection {
    node { id }
    relationData { becameWriterOn }
  }
}
```

## Triggers

> DRAFT

In Postgres you can have many kinds of triggers. For example:

```sql
create or replace function set_updated_at() returns trigger as $$
  begin
    new.updated_at := current_timestamp;
    return new;
  end;
$$ language plpgsql;

create table if not exists teams (
  id serial primary key,
  name text not null
);

create table if not exists teammates (
    id serial primary key,
    team_id text not null references teams(id) on delete cascade on update cascade,
    slack_id text not null,
    created_at timestamp with time zone default now(),
    updated_at timestamp with time zone default now()
);
create trigger updated_at before update on teammates for each row execute procedure set_updated_at();
```

In the above example we have a 3 triggers:

1. `update trigger` that executes a procedure to update `update_at` whenever the
   row changes
2. `on delete` trigger deletes the `teammate` row when the referenced `team` is
   deleted
3. `on update` trigger updates the `teammates.team_id` whenever the `teams.id`
   is updated

Assuming that we cannot place custom procedures into our datamodel, we can
bucket the above cases into field triggers & model triggers:

1. `updated_at` model trigger
2. `on delete` model trigger
3. `on update` field trigger

Given that, I propose:

```groovy
model Teammate {
  id          Int       @primary
  team_id     String    @onUpdate(cascade())
  slack_id    String
  created_at  datetime
  updated_at  datetime

}
@onUpdate(autoupdate(updated_at))
@onDelete(team_id, cascade())
```

We could also say that the `updated_at` model trigger is a special procedure
that operates on fields and then we could do:

```groovy
model Teammate {
  id          Int       @primary
  team_id     String    @onUpdate(cascade())
  slack_id    String
  created_at  datetime
  updated_at  Datetime  @onUpdate(autoupdate())

}
@onDelete(team_id, cascade())
```

### Aggregations

> DRAFT

> NOTE: this section is an aside examining the applicability of the above API
> design to aggregations We will use the same datamodel

```ts
# Reading aggregate data

// aggregate record data
const writersWithBlogsRelationData: DynamicType[] = await prisma.writers
  .findAll()
  .blogsWithRelationData({select: {data: {$aggregate: { id: { avg: true } } }}})

// aggregate relation data
const writersWithBlogsRelationData: DynamicType[] = await prisma.writers
  .findAll()
  .blogsWithRelationData({select: {relation: {$aggregate: { becameWriterOn: { avg: true } } }}})

// or the same result relying on top level select
const writersWithBlogsRelationData: DynamicType[] = await prisma.writers
  .findAll({select: {id: true, blogs: {id: true, $aggregate: { id: { avg: true } }}}}) // note that we don't need the {data, relation} intermediate type

const writersWithBlogsRelationData: DynamicType[] = await prisma.writers
  .findAll({select: {id: true, blogs: {data: {id: true}, relation: { $aggregate: { becameWriterOn: { avg: true } }}}}}) // The {data, relation} intermediate type is the only way to access relation


// Filtering by aggregation data
const writers: Writer[] = await prisma.writers
  .findAll({ where: { blogs_all: { id_ne: "abba" }, blogs_aggregate: { id_avg_gt: "2018"} } })

const writers: Writer[] = await prisma.writers
  .findAll({ where: { blogs_all: { id_ne: "abba" }, blogs_relation_aggregate: { becameWriterOn_avg_gt: "2018"} } })
```

### Special Search Index

> DRAFT

Full text/phrase/spatial search in its simplest form can be reduced to providing
an index. For this, an optional `model` argument could be added to indices, to
represent this indices.

```groovy
model Post {
  id         Int       @primary
  title      String
  published  datetime
  text       String
  author     user
}
@postgres.fuzzy(text, title)
```

An alterative would be a distinct `textIndex` directive which allows additional
tuning params.

```groovy
type Post {
  id: ID @id
  title: String
  published: DateTime
  text: String
  author: User
}
@postgres.fuzzy.weighted({
  text: 0.4
  title: 0.6
})
```

These indices would, when created, add extra filter fields to the schema.

### Proposed Special Indices

> DRAFT

| Description                                     | DirectiveName proposals                     | Filter fields                                           |
| ----------------------------------------------- | ------------------------------------------- | ------------------------------------------------------- |
| Spatial Geometry Contains                       | `@spatialIndex`, `@geoContainsIndex`        | `field_contains:Gemoetry`, `field_intersects: Geometry` |
| Full Text Trigram index, for contains queries   | `@fullTextIndex`, `@fullTextContainsIndex`  | `field_contains: String`                                |
| Full Text index with stemming for phrase search | `@fuzzyFullTextIndex`, `@phraseSearchIndex` | `field_matches: String`                                 |

For the fuzzy text index, it would be useful to also expose an order by field
which would allow to order by rank of the match.

> Task:
>
> Find further special inidices Map out all index tuning settings and create
> common capability groupings between DBs

## Inheritance

> DRAFT

Inheritance in this context describes the concept of sharing common fields
between types that are conceptually related. While inheritance is well discussed
and researched on a language level, we have to tie these concepts closely to
database models and to introspection.

> Polymorphic relations are a powerful concept and should be discussed here
> seperately.

This concept is not to be confused with polymorphic relations, which is
described in the
[datamodel v2 specification](https://github.com/prisma/prisma/issues/3407). The
polymorphic relation discussion is recommended reading for this topic as well.

Also, inheritance has to be distinguished from **interfaces**. The concept is
similar, but interfaces are not backed by the databases, and any model can
implement multiple interfaces.

> Tasks:
>
> What about union types?
>
> What are the precise implications on data layout when inheritance is used?
>
> Do we include discriminators or do we rely on native mechanisms, exposed by
> the client (like instanceof)?

### Inheritance in Prisma

> DRAFT

In the concept of prisma **inheritance** allows extending a type that is backed
by the database by **inheriting** from it.

Conventional **abstract** types behave like conventional types, but cannot be
created. We have to take care of existing data in the database correctly.

Inheritance in prisma respects **all properties** of base fields, including:

- Default Values
- Indices
- Types
- Field Names
- Constraints

Inheritance in the datamodel is declared by an `extends` clause:

```groovy
model LivingBeing {
  id Int @primary
  dateOfBirth Datetime @default(now())
}

model Human {
  LivingBeing(id)
  firstName String
  lastName String
}

model Pet {
  LivingBeing(id)
  nickname String
  owner Human
}

model Cat {
  Pet(LivingBeing(id))
  likesFish bool
}

model Dog {
  Pet(LivingBeing(id))
  likesFrisbee bool
}
```

In the example above, `Dog` would inherit all fields from `Pet` and
`LivingBeing` without explicitly declaring them.

When a prisma query for base type happens, all super types are taken into
consideration. In other words, when quering all Pets, all cats and dogs are
returned as well.

### Inheritance in Relational DBs

> DRAFT

Via **single table inheritance**: We simply have all base field and all fields
from superclasses in the same table.

Drawbacks: Impossible to enforce not null, field names collide. A `type` collumn
will be mandatory.

Via **concrete table inheritance**: We have a seperate table for each subtype,
copying base fields.

Drawbacks: No clear distinction between base and sub fields. It is hard to query
all for the base type. Auto incrementing PKs on the base type are hard to
achieve.

Via **class table inheritance**/**join table inhertiance**: We create a base
table for the base class and specific tables for subtypes, which are joined.

Drawback: Performance (Feedback from Marcus)

### Implementation in Prisma

> DRAFT

> This point should be discussion. Marcus mentioned that join table forms can
> lead to poor performance . Maybe single table is better for prisma - prisma
> could hide the not null shortcoming in the application layer.

Prisma always uses the **join table form** for relational DBs, as it poses the
least drawbacks. Optionally, prisma could offer support for the other
inheritance concepts to allow easier adoption of existing databases.

When introspecting, inheritance is never discovered, as there are no hints we
could salvage for detecting inheritance. However, a user can always declare an
inheritance in an existing datamodel to match the database.

> Marcus pointed out that it might make sense to limit or at least discourage to
> deep inheritance, since it can lead to poor performance.

> Task:
>
> Map out the MDL syntax for supporting all inheritance types

### Inheritance in Document DBs

> DRAFT

On Top Level, Document Databases can theoretically leverage the same approaches
as Relational Databases. For embedded types, only **single table inheritance**
is really feasible. In the context of document DBs, this means mixing all base
and sub types inside the same collection or array. This will require a type tag
on each object to function properly.

### Implementation in Prisma

> DRAFT

Prisma always stores super and sub types in the same collection, with a type
tag.

Introspection does not identify inheritance (in theory, it could with
heuristics), but allows a user to declare an existing inheritance relationship
in the datamodel. For that, a type tag needs to be added, which can be done
using provided tooling.

### Migration Considerations

> DRAFT

For any form of inheritance, migrating away from a super/subtype relationship
will move (and potentially duplicate!) a lot of data.

Migrating towards a class/subclass relationship is can be a difficult task if
it's allowed to create a base types for two types simultaneously because of
conflicts. Splitting a single type into super/subtype is less of a problem.

### Client considerations

> DRAFT

The prisma client needs to expose a way to distinguish between different
subclasses for superclass queries. This can be done in a language-native way or
with type tags.

> How does that work with querying?

### Impact on filters

> DRAFT

Filters on supertypes also include an is operator to check for a specific
subtype. This is needed for relations that point to a supertype.

When querying a specific subtype on top level, the appropriate sub type should
be queried directly.

## Interfaces

> DRAFT

Interfaces operate similar to inheritance, although interfaces ONLY transfer

- The field name
- The field type
- Field constraints

To a base type.

Other properties (indices, Attributes, default) cannot be declared on
interfaces.

Interfaces are not backed by the database and they do not change the API schema
per se. However, they are exposed in the generated client's type system and are
also included in the client API. A type can inherit multiple interfaces, as long
as single fields are not conflicting. The type still has to explicitly declare
all interface fields.

In other words, Interfaces offer a guarantee that a subset of a certain type
follows a certain schema.

Interfaces can be declared using the `Interface` keyword and used using the
`implements` clause:

```groovy
interface IDatabase {
  storageSize    Int
}

interface IMessageQueue {
    capacity    Int
}

type Kafka {
  IMessageQueue

  capacity    Int
  serverName  String
}

type PostGres {
  IDatabase
  storageSize  Int
  serverName   String
}

type Prisma {
  IDatabase
  IMessageQueue

  storageSize  Int
  capacity     Int
}
```

# Resolved Questions

<details>
<summary>`string` or `text`?</summary>
<br>

### Answer

Consensus suggests that we stick with "developer terms". `string` it is!

---

🙃

- String is more familiar to programmers.
- Text is more familiar to English speakers
- Text is shorter.

</details>

<details>
<summary>Should we enforce link tables?</summary>
<br>

### Answer

Having a default behavior for implicit link tables for m:n relations is a good
idea as it provides two benefits:

1. Simpler to get started
2. Portability between different databases that implement m:n relations in
   different ways.

---

- Link tables are not usually needed right away, but are often good practice
  since you often want to attach metadata to that relation later on (e.g.
  `can_edit bool`). Some options:

1. We could make them optional at first, but create a table in the background
   (we'd need to do this anyway), but then when they specify the table and
   migrate, we'll be aware that this implicit join table became explicit in the
   datamodel

2. Enforce the link table at build-time when we run `prisma generate`. A bit
   simpler to implement and less magic, at the expense of cluttering up your
   datamodel file and forcing you to think more about your data layout earlier
   on (might not be a bad thing).

</details>

<details>
<summary>Can back-relations have a different nullability than the forward relations?</summary>
<br>

### Answer

Yes this is possible. I don't think this will change our syntax it all, it was
more for my knowledge 😬

---

e.g. Is this possible?

```groovy
model User {
  id        Int           @primary
  customer  Customer(id)?
  name      String
}

model Customer {
  id       Int   @primary
  user     User
  address  String
}
```

Or is it always:

```groovy
model User {
  id        Int           @primary
  customer  Customer(id)?
  name      String
}

model Customer {
  id       Int    @primary
  user     User?
  address  String
}
```

</details>

<details>
<summary>Should we support Mongo's many-to-many relationship in relational databases?</summary>
<br>

### Answer

Keep in mind, but punt on this use case for now.

---

This is what facebook needed to do to scale MySQL. It looks like the
[original video from 2011](https://www.facebook.com/Engineering?sk=app_260691170608423)
was taken down, but the gist is that they successfully scaled MySQL by add the
foreign keys as an array in your table aand writing "integrity checkers" to
ensure that if a row gets deleted, the foreign keys that link to it will
eventually get deleted. In short, Facebook wrote a NoSQL implementation on a
MySQL database.

How this architecture plays out in your application is that instead of looking
up posts by a user's ID, you can lookup each post by ID within the user table.
This can tie into their memcache layer too so it's easily parallelizable.

In researching this question a bit better, it seems like they got the benefits
of NoSQL, without migrating all their data. Additionally, I came across Google
Spanner (considered [NewSQL](https://en.wikipedia.org/wiki/NewSQL) 😑) which
does seem to give you the benefits of this approach with better guarentees so
you don't need to write your own "integrity checkers".

The question is can we enforce relations at the application layer without
enforcement from the database layer? Furthermore, is there value in doing this
when something that's not using Prisma client can muck up the data?

If there's value we need to be able to declare this:

```groovy
model User {
  id     Int
  posts  Post[]
}

model Post {
  id     Int
  users  User[]
}
```

How do we indicate that these are logical relationships without actually
enforcing those guarentees.

</details>

<details>
<summary>Can we rename datamodel to schema?</summary>
<br>

### Answer

`datamodel.prisma` is fine. Stop complaining @matthewmueller.

**Update:** Actually, @matthewmueller doesn't have to complain anymore because
if we do terraform's autodiscover `*.prisma` concatenation approach, I can name
the `.prisma` files whatever I want!

---

I learned that the historical context for datamodel was that we needed something
different than schema.graphql.

I think we should revisit this because `schema.prisma` is much shorter and
sounds nicer.

> Feedback: I still like datamodel. I think we will understand the role of the
> datamodel much better in a years time, and suggest we delay any renaming
> discussion til then.

> Feedback: Please no. We just decided to switch from the term schema to
> datamodel in the backend 😂

</details>

<details>
<summary>Lowercase primitives, uppercase indentifiers?</summary>
<br>

### Answer

Primitives are special, so we'll make them lowercase to separate them from
higher-level types. For model and embed blocks, we all seem to agree that they
should be PascalCase.

---

If primitives are considered special and cannot be overridden then I think we
should have special syntax for them. If they are simply types that are booted up
at start (GraphQL), they should be treated like every other type.

</details>

<details>
<summary>Consider the low-level field and model names?</summary>
<br>

### Answer

Prisma doesn't want to expose all the low-level details of the underlying
columns, but if you introspect aliases will map directly to the existing column
names since there's no other reasonable default.

As far as aliases changing across languages, variations in case is not a big
deal.

---

I'm starting to think that it might be best to use the low-level field names as
the default for datamodel 2.

```groovy
model users {
  id          Int
  first_name  String
}

model posts {
  user_id  User
}
```

There are two reasons for this:

1. Less mental mapping between alias and actual column name.
2. Aliases won't be stable across languages, for example:

- In Javascript: `first_name => firstName`
- In Go: `first_name => FirstName`
- In Ruby/Python: `first_name => first_name`

</details>

<details>
<summary>Do we want back-relations to be optional?</summary>
<br>

### Answer

Historically Prisma did 3., but migrated to 1. for a better experience. We'll
stick with 1. for now and plan to offer IDE features like green/blue/yellow edit
squiggies to suggest changes.

---

- My typical stance is to enforce good practices (e.g. prettier), and provide
  one way to do it. We have some options with back-relations though:

  1. Implied back-relation when not provided (affects client API)
  2. No back-relation when not provided (affects client API)
  3. Build-time (`prisma generate`) error when no back-relation provided

</details>

<details>
<summary>Should `id`, `created_at`, `updated_at` be special types that the database adds?</summary>
<br>

### Answer

For cases like these we'd like to offer "type specifications" (better name?
"type upgrade"?) as attributes. This way we can keep the fields types low-level
and universal, but "upgrade" the type for databases that support it.

```groovy
model User {
  id  String  @as(postgres.UUID) @as(mongo.ObjectID)
}
```

---

The DM2 proposal proposes:

```groovy
model User {
  id Int (id)
}
```

The reason I avoided this is because it's not always clear (at least in SQL
databases) whether you want your ID to be an `int`, a `text`, or a
`postgres.UUID`. I could definitely see value in higher-level types where Prisma
chooses the datatype based on the most common cases. We'd just need to have a
way to override them.

Same could go for `created_at` or `updated_at`. Where they bring a type and some
default functionality.

```groovy
model User {
  id         id
  createdAt  created_at
  updatedAt  updated_at
}
```

One possible solution is to introduce a prisma namespace for high-level data
types:

```groovy
model User {
  id         prisma.ID
  createdAt  prisma.CreatedAt
  updatedAt  prisma.UpdatedAt
}
```

</details>

<details>
<summary>Can we make syntax more familiar?</summary>
<br>

### Answer

Drop the `:`, add the `@` attribute back in for both field attributes and model
attributes.

The new syntax will look like this:

```groovy
model Post {
  id     Int     @primary
  title  String
  author Author
}
// unique composite
@unique(title, author)
```

The reason to bring the model attributes below is that it adds consistency to
the attribute syntax and solves multi-line issues.

```
block-type block-name {
  field-name field-type  field-attributes
}
block-attributes
```

---

Right now the syntax is a mismash of SQL, Terraform and Go. I think there are
steps we can take to make it more familiar to GraphQL/Typescript users.

> Feedback: How to reduce the learning curve / make the datamodel syntax feel
> more familiar

### Ideas:

#### Use field: Type instead of field Type

This isn't a dealbreaker for me, but I find it to be an embellishment. From a
parsing perspective, this syntax doesn't need to be here.

The reason I originally removed it was to make use of the colon for aliasing,
but I didn't end up using it. We may want to have this piece of syntax in the
future.

Also, it's a relatively new concept (C/C++ don't include it). I'd like to learn
where it came from. My guess is that there was an ambiguity in going from
Javascript to Typescript's syntax and they needed to add it and it has spread
since then.

#### Use @attribute instead of attribute()

I like this idea because it would simplify `unique()` to `@unique`. I wish it
wasn't an "at sign", because "at unique" doesn't make sense. Maybe we could just
say it's the "attribute sign". 😬

</details>

<details>
<summary>Can we improve comma / multi-line support?</summary>
<br>

### Answer

The new syntax resolves multi-line issues without needing commas.

```groovy
model Post {
  id     Int     @primary
  title  String
  author Author
}
// unique composite
@unique(title, author)
```

---

> Feedback: Comma/multi-line behavior seems error-prone

> Feedback: I appreciate that it gives us other freedoms, but it will be
> unexpected behavior to most developers. I we decide to use a special construct
> to support multi-line, we should try to find something more obvious or common.
>
> There are other ways to introduce multi-line support without requiring a
> special construct like this, but they introduce restrictions in the grammar.

This is a tricky one because we want to be able to support model attributes and
multi-line field attributes. I chose the comma because I thought it the lesser
of evils.

To give an example of where this is tricky:

```groovy
model Post {
  id  String  @attr1
              @attr2
  @attr3
  name String
}
```

Is `@attr3` an attribute on the `id` field or an attribute of the model? To
disambiguate in this case I found this syntax to be acceptable:

```groovy
model Post {
  id  String  @attr1,
              @attr2
  @attr3
  name String
}
```

We could also use different syntax for model attributes:

```groovy
model Post {
  id  String  @attr1
              @attr2
  attr3()
  name String
}
```

Or perhaps group the field attributes:

```groovy
model Post {
  id  String  [
                @attr1
                @attr2
              ]
  @attr3
  name String
}
```

I quite like the simplicity of field attributes and model attributes sharing the
same syntax, but we can also look into merging metadata and model attributes.
Based on feedback, something like this:

```groovy
model User {
  dataSource = {
    // use specific table name
    name = "tbl_user"
  }
  generator = {
    // adjust the plural form used by client generators
    plural = "people"
  }
  index = {
    unique(email, name)             alias("email_name_index")
  }
}
```

or

```groovy
model User {
  meta = {
    // adjust name from "users" convention
    name = "people"
    unique(email, name)             alias("email_name_index")
  }
}
```

</details>

<details>
<summary>Should we merge blocks with model attributes?</summary>
<br>

### Answer

Machine formatting should take care of most of the "discipline" issues and
placing the model attributes below will force them into one consistent place.

---

> Feedback: The current proposals requires discipline by the user to arrange it
> so that the fields are easy to read. Right now it would be possible to mix
> field and index declarations.
>
> Feedback: I like the idea of moving everything that is not field-specific into
> dedicated blocks. We should map out if we just want a single meta block or
> should rather have many purpose specific blocks:

I think the discipline required to arrange fields will largely be solved machine
formatting. See the "Machine Formatting" section for more details.

Right now we have two supported syntaxes inside a definition block. In a
psuedo-parsing language, it looks like this:

```
<block> <name> '{'

  <block-meta> '=' '{'
    (
      <ident> '=' <expression>
    )*
  '}'

  (
    <field-name> <data-type> <attributes>*
  )*

  (
    <block-attribute> '(' <expression>* ')'
  )*
'}'
```

Context may help: I originally designed this syntax to only support block
attributes, e.g.

```groovy
unique(name, email)
```

But metadata was pretty awkward looking:

```groovy
model Post {
  name("posts")
  generate("js")

  id     Int     primary
  title  String
  author User

  unique(title, author)
}
```

So I introduced a meta block concept as syntactic sugar:

```groovy
model Post {
  meta = {
    name     = "posts"
    generate = "js"
  }
  unique(title, author)
}
```

Could be considered:

```groovy
model Post {
  meta.name("posts")
  meta.generate("js")
  unique(title, author)
}
```

But maybe it makes more sense to go the other way and bring the block attributes
into the metadata. We could probably go
[full terraform here](https://github.com/hashicorp/hcl2#information-model-and-syntax)
and make it look like this:

```groovy
model Post {
  meta {
    name     = "posts"
    generate = "js"
  }

  unique title_author_index = [title, author]

  // or
  unique title_author_index {
    fields = [title, author]
  }

  // or
  uniques {
    title_author_index = [title, author]
    first_last_index = [title, author]
  }

  // or
  indexes [
    unique(title, author)
  ]
}
```

If I'm honest, I don't think this looks as nice as the way SQL does it, but this
would also resolve the named arguments & multi-line support open questions and
may improve embedded embeds syntax so it might be worth it!

</details>

<details>
<summary>Should we have custom field type support or support primitives with attributes?</summary>
<br>

### Answer

We're going to use "type specifications"/"type upgrades" to allow primitive
types to be upgraded for databases that support custom features.

We'll want to support the UUID use-case above, so client generators will need to
be able to understand these type specifications and what database they're
generating for to build out these higher-level APIs.

---

> Feedback: email postgres.Citext unique() postgres.Like(“.%.com”)
>
> Specifying a field like this makes it harder to read the Datamodel imo. When
> reading the Datamodel i am often just interested in the shape of data
> available for me in the client. In that case i need to map postgres.Citext to
> String in my head. I would therefore like to always see the common type such a
> special type is mapped to. E.g.:
>
> email String unique() postgres.Like(“.%.com”) postgres.Citext
>
> This also makes conversion to other databases much easier because you can
> simply remove all instances of postgres.xxx in your Datamodel.

This is a really great point and something I hadn't thought about. Who is the
audience for our datamodel? Is it important for our datamodel to convey to
developers the client's exact inputs and outputs? Or does the generated client's
type-system resolve that?

I approached this as a Postgres user where you also don't really know what the
underlying type is. _The required types only becomes apparent when you generate
the client_.

```sql
create extension pgcrypto;
create extension citext;

create table users (
  id uuid primary key,
  email citext unique
);
```

One reason I like this approach is that it would give us an extensible
architecture for adding custom types. It also fits a bit better with the
proposed syntax (e.g. enums and type aliases):

```groovy
type Numeric = postgres.Numeric(5, 2)

model Customer {
  id       Int     @primary
  weight   Numeric
  gateway  Gateway
}

enum Gateway {
  PAYPAL String,
  STRIPE String
}
```

One more consideration: when I was writing my own generated Go clients the
database inspection for the above SQL would generate something like this:

```go
package main

import (
  "github.com/google/uuid"
  "github.com/app/prisma"
  "github.com/app/prisma/users"
)

func main() {
  db := prisma.Load("some token")
  id := uuid.Must(uuid.NewRandom())
  user := users.New().ID(id).Email("blah@blah.com")
  // ^^^ users.New().ID(id) directly takes a google.UUID
  u, err := users.Create(db, user)
  if err != nil {
    panic(err)
  }
  u.ID.String()
  // ^^^ u.ID returns a google.UUID
}
```

Where you could work with common higher-level types (in this case `google.UUID`)
rather than `[16]byte` and the client itself would know how to serialize /
deserialize.

I also think we could solve this with attributes and that we can also support
this use case at the client layer, translating to simple types before sending to
Rust, so I'm not too worried about this decision either way. Up to you!

</details>

<details>
<summary>Should we store configuration alongside the Datamodel?</summary>
<br>

### Answer

Yes lets unify the datamodel and configuration into one language(!)

If we're a superset of HCL, we're piggybacking off of Terraform's battle-testesd
configuration use cases.

---

> Feedback: Storing the config along side with the Datamodel is not a good idea
> in my opinion. It looks somewhat neat like that at first glance but it will
> quickly turn into a nightmare if you have different configurations for 2
> environments. Imagine a config for Mongo for example. Locally you have a super
> simple one that connects simply to localhost. On production you likely have
> something that involves a lot of settings around replica sets etc. In this
> case you want to omit some keys locally and this is where those config
> languages usually break down.
>
> Using the same Datamodel with different configuration files makes that a lot
> easier imo.

> Feedback: I don't like mixing database (endpoint) configuration with the
> datamodel. That should be two entirely different things. You might, for
> example, want to use the same datamodel for three databases (dev, staging,
> production).

I have a feeling my exploration into a single configuration will ultimately
fail, but I'd like to try nonetheless.

My main motivation for a single configuration file is driven by anger: I can't
stand when some random project or startup makes my application directory look
like a disaster.

If you look at any modern Javascript project, most of it is metadata. For fun,
count how many files are unrelated to the source code:
https://github.com/yarnpkg/yarn. Couldn't this metadata be in the package.json?
That's the point of package.json. Wouldn't this make readability and code
contribution easier?

With that tangent aside 😅, I actually think it's possible to address your
concerns **and** support a single configuration for those who want it.

I look to Terraform for answers. Terraform lets you break up configuration in 2
ways:

### 1. Multiple .tf in the same directory get concatenated

```sh
/app
  /infra
    ec2.tf
    iam.tf
    ses.tf
```

The above could address people's preference to separate configuration from the
datamodel. For example:

```sh
/app
  /prisma
    datamodel.prisma
    config.prisma
```

### 2. Multiple directories for different terraform environments

```sh
/app
  /infra
    /pro
      ec2.tf
      iam.tf
      ses.tf
    /dev
      ec2.tf
      iam.tf
      ses.tf
```

The above could address people's preference to have different configuration per
environment. Where you could do something like `prisma deploy infra/pro`.

**Caveat:** that that this should be a last resort.
[Twelve-Factor App](https://12factor.net/config?S_TACT=105AGX28) encourages you
to manage environment differences inside environment variables. Terraform
supports this use case very well:

```tf
provider aws {
  version = "~> 1.60"
  region  = "ap-southeast-1"
}

variable "iam_user" {
  description = "name of the IAM user"
}

variable "env" {
  description = "name of the environment"
}

# Policy for the lambda role
# Write to cloudwatch and invoke lambdas within lambdas
data "aws_iam_policy_document" "policy" {
  statement {
    actions   = ["*"]
    resources = ["*"]
  }
}

# Create an IAM user
module "iam_user" {
  source = "git::https://github.com/matthewmueller/infra.git?ref=master//iam-user"
  name   = "${var.iam_user}-${var.env}"
  policy = "${data.aws_iam_policy_document.policy.json}"
}
```

Usage:

```sh
# for development, create prisma-dev user
terraform apply -var 'iam_user=prisma' -var 'env=dev'

# for production, create prisma-pro user
terraform apply -var 'iam_user=prisma' -var 'env=pro'
```

### In Summary

I wasn't clear enough in the original draft of this proposal.

This proposal is not about forcing users to have all their configuration in 1
file. We should support 1 file and we should support many files locally or over
a network.

The goal of this is more about sharing the same language between configuration
and the datamodel (as opposed to SDL and YAML) and figuring out a way to join
everything together into one final, consumable configuration.

</details>

<details>
<summary>Should we reduce the syntax further, by eliminating/changing _multiple statements per line_ and _multi-line statements_?</summary>
<br>

#### Answer

- We're not going to support multiple fields per line.
- We're going to go with the @ attribute symbol and shift the model attributes
  below

---

I might be in the minority of people who really like the SQL syntax 😅

I think we could build on ANSI SQL's 33-year-old syntax with more structure,
less punctuation and proper machine formatting. If we remove _multiple
statements per line_ and _multi-line statements_ or add delimiters in theses
cases (e.g. `,` or `\`). If so we could have a syntax like this:

```groovy
model User {
  meta {
    db = "people"
  }

  id          Int       primary postgres.@serial start_at(100)
  first_name  String
  last_name   String
  email       String    unique
  posts       Posts[]
  accounts    Accounts
  created_at  Datetime  default(now)
  updated_at  Datetime  default(now)

  unique(first_name, last_name)
  before_update(updated_at, autoupdate())
}

embed Accounts {
  provider  AccountProvider
}

enum AccountProviders {
  GOOGLE    String
  TWITTER   String
  FACEBOOK  String
}

model Post {
  slug   String
  title  String

  primary(slug, created_at)
}
```

The difference being that we could add attributes that don't require empty
parens `()`. There may be an ambiguity in the column identifiers and functions
without `()`. I'd need to check that better if we push further down this road.

It's important to keep in mind that the current syntax highlighting is
misleading. It would actually look more like this:

![actual syntax](https://cldup.com/VIxlQ084dV.png)

But wayyyy better 😅

</details>

<details>
<summary>Apply a data-driven approach to finding the right syntax?</summary>
<br>

#### Answer

Done via [prisma-render](https://github.com/prisma/prisma-render) in
[database-schema-examples](https://github.com/prisma/database-schema-examples).

---

One question I keep asking myself is how will this syntax look across a wide
spectrum of databases. We could apply a data-driven approach to finding this
answer. By searching github for `language:sql`:

https://github.com/search?q=language%3Asql

Download a bunch of these. Spin up temporary databases with these schemas,
introspect them, translate them to our evolving Datamodel AST, and then generate
the Datamodel AST and compare results.

It would take a bit of time to go through and download these, but may give us
the best results and also battle-test our introspection algorithms.

</details>

<details>
<summary>Does `Model@field` make sense for relations?</summary>
<br>

> Feedback: Model@field doesn't feel right

> Feedback: I like the notation for relations and the fields they refer to:
> author User(id). How would a reference to a combined unique criteria look
> like? Something like this? author User@(email,name)?

> Feedback: Usage of @ to declare reference columns. Maybe we can just use a .,
> like when accessing the field of an object?

> Feedback: I really like this suggestion as a way to break out of default
> behavior. The default should still be to reference the (id) (or whatever
> syntax we choose for it) field (Primary Key in relational databases and \_id
> in Mongo)

Marcus brought up a really great point about combined unique criteria. I like
his suggestion for changing `@` to `(...)`

```groovy
model User {
  id        Int                     @primary
  customer  Customer(id, address)?
  name      String
}

model Customer {
  id       Int                      @primary
  email    String
  gateway  Gateway
  user     User?

  unique(email, gateway)
}

enum Gateway {
  PAYPAL String,
  STRIPE String
}
```

It'd also be familiar to SQL folks and would allow us to do
`Customer(id, address)`. Alternatively we could maybe use aliases:

```groovy
model User {
  id        Int                    @primary
  customer  Customer(id_address)?
  name      String
}

model Customer {
  id       Int                     @primary
  address  String
  user     User?

  unique(id, address)  alias("id_address")
}
```

**Update:** I've updated the above spec to reflect this change.

### Next Steps

Generally we like the `Customer(id, address)` or `Customer(id_address)`, but
@marcus and @sorens have a better idea of the edge cases so they will discuss
foreign relations more and make a decision on a final syntax here.

</details>

<details>
<summary> Should enums be capitalize or lowercase</summary>
<br>

Generally the syntax suggests that all primitives are lowercase while all
"block"s are uppercase. This breaks down with enum.

Instead of this:

```groovy
model User {
  id             Int              @primary
  role           Role
}

enum Role {
  USER  String   // unless explicit, defaults to "USER"
  ADMIN String  @default("A")
}
```

We'd do this:

```groovy
model User {
  id             Int              @primary
  role           role
}

enum role {
  USER  String // unless explicit, defaults to "USER"
  ADMIN String @default("A")
}
```

I didn't quite understand the implementation details of why enums would be
lowercase, but it would break that mental model of all blocks being capitalized.
We may want to change the syntax in that case to be consistent.

Maybe @marcus and @sorens want to clarify here?

### Answer

Keep as is to stay consistent.

</details>

<details>
<summary>What do you ladies and gentlemen think of this crazy idea?</summary>
<br>

Given our new syntax format:

```
block-type block-name {
  field-name field-type  field-attributes
}
block-attributes
```

We could be even more consistent if we did

```
block-name block-type {
  field-name field-type  field-attributes
}
block-attributes
```

This would be pretty radical, but it actually reads well in English!

```groovy
Post model {
  id     String  @primary
  title  String
}

Role enum {
  PUBLISHED  String
  DRAFT      String
}
```

### Answer

Nah.

</details>

<details>
<summary>What do you guys think of this crazy idea?</summary>
<br>

</details>

# Open Questions

## Should we have named arguments?

I've been going back and forth on this one a lot. We have a couple options here:

1. All named arguments @alias(name: "my_weight") @sequence(start:1, step:100)
2. Optionally named: @alias("my_weight") @sequence(step:100, start:1). Naming
   allows you to specify the arguments in whatever order you want.
3. No named arguments, VSCode plugin will provide autocomplete signatures.
4. No named arguments, break up optional attributes when not obvious to be
   multiple 1 argument attributes @sequence.start(1) @sequence.step(100) or as a
   chain @sequence.start(1).step(100)

> Feedback from @marcus
>
> Option 3 is a no go for me because not everyone uses VSCode.
>
> Option 4 introduces more syntax complexity imo. I would not know when i am
> supposed to use the dot syntax versus the normal one.
>
> Option 1 is very consistent but would contradict the overall approach you took
> with the directives so far where they are most singly argument directives.
> This would necessitate the grouping of related settings. E.g. consider
> @relation(name: "MyRelation" onDelete: CASCADE) in DM 1.1 vs @relation(name:
> "MyRelation") onDelete(value: CASCADE). This would also require us to add lots
> of unnecessary argument names a la value.
>
> The direction of Option 2 seems to be the most promising to me. But we need to
> spec that out a bit further imo. How do we handle arguments in directives with
> multiple arguments? Your suggestion implies that @sequence(100,1) is possible
> which is not very readable. Therefore i suggest the following rule: Directives
> with 1 argument may omit the argument name. E.g. @alias("my_weight") and
> @alias(name:"my_weight") is allowed. Directives with multiple arguments must
> always specify all argument names.

I quite like the rule @marcus proposed and I can definitely be swayed. I think
my preference still leans slightly towards Option 3 (regardless of VSCode or
not) because common attributes like composite indexes would get messy:

```groovy
@unique(first_name, email)
// to...
@unique([ first_name, email ])
// ok, but what about named indexes?
@unique(fields: [ first_name, email ], name: "first_name_email_idx")
// perhaps...
@unique([ first_name, email ]) // and
@uniqueWithName(fields: [ first_name, email ], name: "first_name_email_idx")
```

With Option 3, we'd need to have the expectation that our attribute APIs will
[avoid Boolean Traps](https://ariya.io/2011/08/hall-of-api-shame-boolean-trap)
and other non-clear inputs.

This would mean attributes like `@sequence` would take an object:
`@sequence({ start: 100, step: 10 })` rather than take integers.

With this, I propose the same parameter-style as Typescript.

##

# Things I'm not happy with yet

As I've integrated Soren's proposal and my own, I've come across some areas
where I'm not quite happy with the grammar and could use some help.

## Definitions vs Instances

I'm probably overthinking this, but I haven't found a clear separation between
declarations and assignments. Essentially the difference between defining a
class and creating an instance of a class.

I'd consider:

```groovy
model Post {

}
```

As defining the model, while something like this:

```groovy
source pg {
  url = "..."
}
```

As more like an assignment, where `pg = { url }`. It's pretty unclear from the
syntax that this is the case. Even more confusing is Type Definitions. Should
the syntax be

**An Assignment**

```
type Numeric = Int @as(postgres.Numeric(5,2))
```

**Or a Definition**

```
type Numeric Int @as(postgres.Numeric(5,2))
```

Go uses the later as a Definition and the former as purely an alias to a Type
Definition. I'm using Go's interpretation in this spec.

## Block Configuration and Block Attributes are unclear

I don't have a good mental model of when we should be using one or the other.
This makes me think that we should pick one or the other but not both.

```groovy
model Post {
  db = "posts"
  slug        String
  created_at  Datetime  @default(now())
}
@primary(slug, created_at)
```

Aestetically, I think prefer everything inside the block, but if we go that way,
we'd need to support functions too. If functions are too confusing, I think
outside looks better.

```groovy
model Post {
  slug        String
  created_at  Datetime  @default(now())
}
@db("posts")
@primary(slug, created_at)
```

**Or...**

```groovy
model Post {
  db = "posts"
  slug        String
  created_at  Datetime  @default(now())
  primary(slug, created_at)
}
```

## JSON objects as an expressions look weird with equals

If we support JSON as a primitive type, we'll also want to support a default for
JSON fields. Currently we place equal signs between key value pairs, but this
looks weird for json fields (not to mention is not json):

```groovy
source pg {
  url = env("POSTGRES_URL")
}

generate typescript {
  directory = "./photon"
  options = {
    some    = "more"
    options = "cool"
  }
}

model Post {
  meta = {
    db = "posts"
  }

  slug           String
  custom_fields  Json      @default({
                             some    = "key"
                             another = "key"
                           })
}
```

I'm pretty indifferent to using `:` or `=` inside objects, but `json` as a
native type would be enough of a reason for me to switch over to `:`. I don't
see any reason why we should have 2 syntaxes.

```groovy
source pg {
  url: env("POSTGRES_URL")
}

generate typescript {
  directory: "./photon"
  options: {
       some: "more"
    options: "cool"
  }
}

model Post {
  meta: {
    db: "posts"
  }

  slug           String
  custom_fields  Json      @default({
                                some: "key"
                             another: "key"
                           })
}
```

## Optional field on implicit 1-M relations are slightly inconsistent

This is very minor, but given this syntax:

```groovy
model Writer {
  id      Int        @primary
  blogs   Blog[]?
}

model Blog {
  id      Int        @primary
}
```

The previous spec suggests that `?` in `Blog[]?` has no affect. It gets turned
into:

```groovy
model Writer {
  id      Int        @primary
  blogs   Blog[]
}

model Blog {
  id         Int         @primary
  writer_id  Writer(id)?
}
```

It'd be more consistent if it did:

```groovy
model Writer {
  id      Int        @primary
  blogs   Blog[]?
}

model Blog {
  id         Int         @primary
  writer_id  Writer(id)?
}
```

And required implicit blogs:

```groovy
model Writer {
  id      Int        @primary
  blogs   Blog[]
}

model Blog {
  id         Int         @primary
  writer_id  Writer(id)?
}
```

Resulted in:

```groovy
model Writer {
  id      Int        @primary
  blogs   Blog[]
}

model Blog {
  id         Int         @primary
  writer_id  Writer(id)?
}
```

We probably still want an optional Writer by default.

Super minor, I'm not very opinionated on this. Just pointing it out.<|MERGE_RESOLUTION|>--- conflicted
+++ resolved
@@ -112,16 +112,9 @@
   email          String    @unique  @postgres.Like(".%.com") @as(postgres.Citext)
   name           String?   @check(name > 2)
   role           Role
-<<<<<<< HEAD
   profile        Profile?  @alias("my_profile")
   createdAt      Datetime  @default(now())
   updatedAt      Datetime  @onChange(now())
-=======
-  profile        Profile?               @alias("my_profile")
-  createdAt      datetime 
-                                        @alias("ok")
-  updatedAt      datetime               @onChange(now())
->>>>>>> 1987e4d2
 
   weight         Numeric   @alias("my_weight")
   posts          Post[]
